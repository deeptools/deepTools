<<<<<<< HEAD
2.5.0

 * Fix a bug where using regions with the same name in multiple BED files in computeMatrix caused downstream problems in plotHeatmap/plotProfile (issue #477).
 * If computeMatrix/plotHeatmap/plotProfile is asked to sort the output matrix, it now does so by ignoring NaN values. Previously, any row with an NaN was placed at the top of the output (issue #447).
 * Fixed issue #471
 * Various Galaxy wrapper fixes
 * There is now a `--rowCenter` option in `plotPCA`, which can be used to make each row of the matrix used in the PCA to have a mean of 0. This can be useful in cases where there's extreme region-based depth variation that is shared between all samples. This was issue #477.
 * The --Offset option is now available in `plotEnrichment`. This was issue #481.
 * The maximum coverage allowed while calculating the Jensen-Shannon distance in `plotFingerprint` has been increased to 2 million and an informational message containing the number of bins above this value is printed to the standard output.
 * `bamCoverage` now respects the `--scaleFactor` argument even if not other normalization is performed (issue #482).
 * The `--minFragmentLength` and `--maxFragmentLength` options now respect single-end reads. For SE reads, these parameters refer to the number of aligned bases (i.e., splicing is ignored). This was issue #489.
=======
2.4.3

 * Fixed incorrect label ordering in the `plotCorrelation` command with the `--outFileCorMatrix` options.
 * Fixed bug #491, which involved python 3 and bamCoverage.
>>>>>>> 3d2cfd9d

2.4.2

 * Fixed an issue where `computeMatrix reference-point --referencePoint center` would break if 1-base regions were used. This was bug #456.
 * `plotCorrelation` with `--outFileCorMatrix` now works with `--labels` again (thanks to @sklasfeld for supplying the patch).
 * `bigwigCompare` and `bamCompare` can now return the average (mean) of two input files (issue #467).

2.4.1

 * Setting --zMin to the same value as --zMax, whether intentionally or because the --zMax value computed by deepTools happens to be now larger than the desired value, will result in the maximum value in the dataset being used (internally, --zMax gets set to None).
 * Scale factor is now set to 1 in bamCoverage if no normalization is used. The fact that this wasn't being done previously was a bug.
 * Fixed a bug (#451) affecting BED files with a `deepTools_group` column that caused a problem with `--sortRegions keep` in computeMatrix.
 * Fixed a bug where some matrices produced with `computeMatrixOperations cbind` would result in the right-most samples sometimes getting squished due to having ticks outside of their graph bounds. Ticks are now scaled if they don't match the data range (issue #452).
 * In plotFingerprint, the number of reads per-bin are no longer used. Instead, the sum of the per-base coverage (or signal if bigWig input is used) is used. This leads to more similar metrics produced by us and others regarding things like Jensen-Shannon metrics. For those just interested in the plots, there's little effective change here.

2.4.0

 * The --Offset option to bamCoverage can now take two values, which can be used to specify a range within each alignment of bases to use. As an example, `--Offset 5 -1` will use ignore the first 4 bases of an alignment (accounting for orientation) and use only the 5th through last base. This can be useful for things like ATACseq (see #370).
 * Read extension can now be used in conjunction with --Offset in bamCoverage.
 * plotFingerprint can now output quality metrics, including the Jensen-Shannon distance if a reference sample is specified (see #328). Additionally, various statistics from CHANCE can be produced.
 * Switched from using the 'twobitreader' python module to our new custom 'py2bit' module for accessing 2bit files. This fixes the performance regression seen in computeGCBias starting in version 2.3.0 (#383).
 * `bigwigCompare`, `computeMatrix`, and `multiBigwigSummary` can read signal files hosted on [deepBlue](http://deepblue.mpi-inf.mpg.de/).
 * Fixed a minor bug in `deeptools`, where the `--version` option was ignored (see #404).
 * Text in SVG and PDF files is now actual text and not a path (see #403).
 * The `--maxFragmentLength` option in bamCoverage now alters the `maxPairedFragmentLength` that is otherwise hard-coded (see #410).
 * Added the `computeMatrixOperations` tools, which can be used to sort/reorder/subset/filter/combine the output of `computeMatrix`.
 * `computeMatrix --sortRegions` has a new `keep` option, which is the default. This mimics the behavior in deepTools prior to 2.3.0 where the output order matched the input order. This is, of course, a bit slower, so if the order doesn't matter then use `no`.
 * Fixed issue #435, where `plotHeatmap --sortRegions region_length` would crash with an error.
 * Output bedGraph files are now sorted (#439).
 * Values stored in bedGraph files (and therefore placed into bigWig files) now use python's "general" format with 6 digits of precision. This tends to produce slightly larger files, but with less loss for values near 0 (see #438).
 * Corrected how computeGCBias determines the lambda parameter, which should only really affect very atypical experiments (i.e., correctGCBias would have crashed is this greatly affected you).

2.3.6

 * multiBamSummary will now not automatically append .npz to the output file name if it's not present. This was bug #436
 * Fixed a bug with plotHeatmap where --yMin and --yMax didn't work

2.3.5

 * Various Galaxy wrapper fixes (e.g., issue #415 and #417)
 * Fixed issue #413, wherein the --nanAfterEnd option sometimes causes computeMatrix to throw an error.
 * Fixed issue #416, wherein --outRawCounts in multiBamSummary and multiBigwigSummary would cause an error if python3 was being used.

2.3.4

 * Fixed bug #405, which dealt with the SES normalization in bamCompare (it was producing an error and terminating the program).
 * Fixed bug #407, which dealt with multiBamSummary or multiBigwigSummary bins and saving the raw data. This was causing an error and the program to terminate.

2.3.3

 * Fixed a bug wherein proper pairs where being incorrectly called improper pairs, thereby causing slightly incorrect read extension.

2.3.2

 * The deeptoolsinterval module was modified to speed up plotEnrichment, which was taking forever to finish.

2.3.1

 * This release has no real code changes, the 2.3.0 release on pypi was missing files.

2.3.0

 * Modified how normalization is done when filtering is used. Previously, the filtering wasn't taken into account when computing the total number of alignments. That is now being done. Note that this uses sampling and will try to sample at least 100000 alignments and see what fraction of them are filtered. The total number of aligned reads is then scaled accordingly (#309).
 * Modified how normalization is done when a blacklist is used. Previously, the number of alignments overlapping a blacklisted region was subtracted from the total number of alignments in the file. This decreased things a bit too much, since only alignments falling completely within a blacklisted region are actually excluded completely (#312).
 * BED12 and GTF files can now be used as input (issue #71). Additionally, multiBamSummary, multiBigwigSummary and computeMatrix now have a --metagene option, which allows summarization over concatenated exons, rather than include introns as well (this has always been the default). This was issue #76.
 * Read extension is handled more accurately, such that if a read originates outside of a bin or BED/GTF region that it will typically be included if the --extendReads option is used and the extension would put it in a given bin/region.
 * deepTools now uses a custom interval-tree implementation that allows including metadata, such as gene/transcript IDs, along with intervals. For those interested, the code for this available separately (https://github.com/dpryan79/deeptools_intervals) with the original C-only implementation here: https://github.com/dpryan79/libGTF.
 * The API for the countReadsPerBin, getScorePerBigWigBin, and mapReduce modules has changed slightly (this was needed to support the --metagene option). Anyone using these in their own programs is encouraged to look at the modified API before upgrading.
 * Added the `plotEnrichment` function (this was issue #329).
 * There is now a `subsetMatrix` script available that can be used to subset the output of computeMatrix. This is useful for preparing plots that only contain a subset of samples/region groups. Note that this isn't installed by default.
 * The Galaxy wrappers were updated to include the ability to exclude blacklisted regions.
 * Most functions (both at the command line and within Galaxy) that process BAM files can now filter by fragment length (--minFragmentLength and --maxFragmentLength). By default there's no filtering performed. The primary purpose of this is to facilitate ATACseq analysis, where fragment length determines whether one is processing mono-/di-/poly-nucleosome fragments. This was issue #336.
 * bamPEFragmentSize now has --logScale and --maxFragmentLength options, which allow you to plot frequencies on the log scale and set the max plotted fragment length, respectively. This was issue #337.
 * --blackListFileName now accepts multiple files.
 * bamPEFragmentSize now supports multiple input files.
 * If the sequence has been removed from BAM files, SE reads no longer cause an error in bamCoverage if --normalizeTo1x is specified. In general, the code that looks at read length now checks the CIGAR string if there's no sequence available in a BAM file (for both PE and SE datasets). This was issue #369.
 * bamCoverage now respects the --filterRNAstrand option when computing scaling factors. This was issue #353.
 * computeMatrix and plotHeatmap can now sort using only a subset of samples
 * There is now an --Offset option to bamCoverage, which allows having the signal at a single base. This is useful for things like RiboSeq or GROseq, where the goal is to get focal peaks at single bases/codons/etc.
 * The --MNase option to `bamCoverage` now respects --minFragmentLength and --maxFragmentLength, with defaults set to 130 and 200.

2.2.4

 * Fix the incorrectly oriented dendrogram in plotCorrelation (issue #350). Relatedly, we're bumping the minimum version of scipy required to one where this is correct.

2.2.3

 * Fixed issue #334, where computeGCBias wasn't properly handling the black list option.

2.2.2

 * Fixed labels when hierarchical clustering is used (they were off by one previously).
 * Fixed a bug wherein bamCompare couldn't work with a blacklist
 * Fixed yet another change in pysam, though at least in this case is was fixing a previous problem

2.2.1

 * Fixed a bug introduced in version 2.2.0 wherein sometimes a pre-2.2.0 produced matrix file could no longer be used with plotHeatmap or plotProfile (this only happened when --outFileNameData was then used).
 * Finally suppressed all of the runtime warnings that numpy likes to randomly throw.
 * Worked around an undocumented change in pysam-0.9.0 that tended to break things.

2.2.0

 * plotFingerprint now iterates through line styles as well as colors. This allows up to 35 samples per plot without repeating (not that that many would ever be recommended). This was issue #80.
 * Fixed a number of Galaxy wrappers, which were rendered incorrectly due to including a section title of "Background".
 * A number of image file handles were previously not explicitly closed, which caused occasional completion of a plot* program but without the files actually being there. This only happened on some NFS mount points.
 * The Galaxy wrappers now support the `--outFileNameData` option on plotProfile and plotHeatmap.
 * Added support for blacklist regions. These can be supplied as a BED file and the regions will largely be skipped in processing (they'll also be ignored during normalization). This is very useful to skip regions known to attract excess signal. This was issue #101.
 * Modified plotPCA to include the actual eigenvalues rather than rescaled ones. Also, plotPCA can now output the underlying values (issue #231).
 * Regions within each feature body can now be unscaled when using `computeMatrix`. Thus, if you're interested in unscaled signal around the TSS/TES then you can now use the `--unscaled5prime` and `--unscaled3prime` options. This was issue #108.
 * bamCoverage now has a `--filterRNAstrand` option, that will produce coverage for only a single strand. Note that the strand referred to is the DNA strand and not sense/anti-sense.
 * Issues with plotHeatmap x-axis labels were fixed (issue #301).

2.1.1

 * Fixed a how the --hclust option was handled in plotHeatmap/plotProfile. This gets around a quirk in scipy.
 * A bug involving processing comment lines in BED files was corrected (issue #288)
 * The Galaxy wrappers are now automatically tested with each modification.
 * plotCoverage and plotFingerprint in Galaxy now accept 1 or more BAM files rather than at least 2 files.

2.1.0

 * Updates to many of the Galaxy wrappers and associated documentation.
 * A bug was fixed in how chromosome names were dealt with in bigWig files. If you ever received errors due to illegal intervals then that should now be fixed. This was issue #250
 * plotProfile now has an --outFileNameData option for saving the underlying data in a text format.
 * correctGCBias ensures that the resulting BAM file will pass picard/HTSJDK's validation if the input file did (issue #248)
 * The default bin size was changed to 10, which is typically a bit more useful
 * The --regionsLabel option to plotProfile and plotHeatmap now accepts a space-separated list, in line with --samplesLabel
 * BAM files that have had their sequences stripped no longer cause an error
 * bamPEFragmentSize now has -bs and -n options to allow adjusting the number of alignments sampled. Note that the default value is auto-adjusted if the sampling is too sparse.
 * bamPEFragmentSize now accepts single-end files.
 * The --hclust option to plotProfile and plotHeatmap continues even if one of the groups is too small for plotting (matplotlib will produce a warning that you can ignore). This was issue #280.
 
2.0.1

 * A critical bug that prevented plotPCA from running was fixed.
 * multiBamCoverage was renamed to multiBamSummary, to be in better alignment with multiBigwigSummary.
 * computeGCBias and correctGCBias are now more tolerant of chromosome name mismatches.
 * multiBigwigSummary and multiBamSummary can accept a single bigWig/BAM input file, though one should use the
   --outRawCounts argument.

2.0.0

 * Documentation improved and migrated to http://deeptools.readthedocs.org The API to use deepTools modules is now
   part of the documentation and includes a tutorial.
 * Allow multiple bigwig files in computeMatrix that can be clustered together
 * computeMatrix now accepts multiple bed files. Each bed file is considered as a group. Labels are automatically
   added based on the file names.
 * When computing read coverage now splited reads are understood. This is convenient for computing the
   coverage of for RNA-seq data.
 * New quality control tool 'plotCoverage' to plot the coverage over base pairs for multiple samples
 * renaming of --missingDataAsZero to --skipNonCovered regions for clarity in bamCoverage and bamCompare
 * New analysis tool plotPCA that visualizes the results from principal component analysis
 * New option in bamCoverage `--MNase` that will compute the read coverage only considering 2 base pairs at the
   center of the fragment.
 * Make read extension optional. Remove the need to specify a default fragment length for most of the tools. Now, when
   read extension is enabled and the bam files contain paired en data, the mean fragment length is automatically
   calculated by sampling the read pairs in the bam file. The --doNotExtendPairedEnds and --fragmentLentgh parameters
   are no longer used and the new --extendReads parameter was added.
 * Dramatically improved bigwig related tools by using the new pyBigWig module. Eliminated the requirement for the
   UCSC program `bigWigInfo`
 * renamed heatmapper to plotHeatmap and profiler to plotProfile
 * added hierarchical clustering, besides k-means to plotProfile and plotHeatmap
 * improved plotting features for plotProfile when using 'overlapped_lines' and 'heatmap' plot types
 * Resolved an error introduced by numpy version 1.10 in computeMatrix
 * plotting of correlations (from bamCorrelate or bigwigCorrelate) was separated from the computation of the
   underlying data. A new tool, plotCorrelation was added. This tool can plot correlations as heatmaps or as scatter
   plots and includes options to adjust a large array of visual features.
 * Fixed issue with bed intervals in bigwigCorrelate and bamCorrelate and a user specified region.
 * Correlation coefficients can be computed even if the data contains NaNs
 * Allow computeMatrix to read files with DOS newline characters
 * Added option --skipChromosomes to  bigwigCorrelate, for example to skip all 'random' chromosomes. bigwigCorrelate
   now also considers chromosomes as identical when their names between samples differ with the prefix 'chr'. E.g.
   chr1 vs. 1
 * For bamCoverage and bamCompare, behaviour of scaleFactor was updated such that now, if given in combination
   with the normalization options (normalize to 1x or normalize using RPKM) the given scaleFactor
   will multiply the scale factor computed for the normalization methods.
 * Fixed problem with read pairs labelled as proper pairs by the aligner but that were actually not proper pairs, for
   example because the mates did not face each other. deepTools adds further checks to determine if a read pair is a
   proper pair.
 * Added titles to QC plots (#74)
 * Added --samFlagInclude and --samFlagExclude parameters. This is useful to for example only include forward reads
 * In deeptools2 most of the core code was rewriting to facilitate API usage and for optimization.<|MERGE_RESOLUTION|>--- conflicted
+++ resolved
@@ -1,4 +1,3 @@
-<<<<<<< HEAD
 2.5.0
 
  * Fix a bug where using regions with the same name in multiple BED files in computeMatrix caused downstream problems in plotHeatmap/plotProfile (issue #477).
@@ -10,12 +9,11 @@
  * The maximum coverage allowed while calculating the Jensen-Shannon distance in `plotFingerprint` has been increased to 2 million and an informational message containing the number of bins above this value is printed to the standard output.
  * `bamCoverage` now respects the `--scaleFactor` argument even if not other normalization is performed (issue #482).
  * The `--minFragmentLength` and `--maxFragmentLength` options now respect single-end reads. For SE reads, these parameters refer to the number of aligned bases (i.e., splicing is ignored). This was issue #489.
-=======
+
 2.4.3
 
  * Fixed incorrect label ordering in the `plotCorrelation` command with the `--outFileCorMatrix` options.
  * Fixed bug #491, which involved python 3 and bamCoverage.
->>>>>>> 3d2cfd9d
 
 2.4.2
 
