--- conflicted
+++ resolved
@@ -31,11 +31,7 @@
 
 # Install packages
 install:
-<<<<<<< HEAD
-  - conda install --yes python=$TRAVIS_PYTHON_VERSION numpy scipy matplotlib=2.0.2 nose flake8
-=======
   - conda install --yes python=$TRAVIS_PYTHON_VERSION numpy scipy matplotlib nose flake8
->>>>>>> e9cb26e6
   - conda install --yes -c https://conda.anaconda.org/bioconda pysam pyBigWig py2bit
   - python setup.py install
 
