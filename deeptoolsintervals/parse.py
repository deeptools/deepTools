--- conflicted
+++ resolved
@@ -727,28 +727,16 @@
 
         return overlaps
 
-<<<<<<< HEAD
-    def hasOverlaps(self):
-        """
-        Returns True if ANY intervals in the tree overlap each other, regardless of strand.
-=======
     def hasOverlaps(self, returnDistance=False):
         """
         By default, returns True if ANY intervals in the tree overlap each other, regardless of strand, and False otherwise.
 
         If returnDistance is True, then a tuple is returned instead. The first value is as described above, the second is the minimum distance between intervals (0 on an overlap).
->>>>>>> 5bbcc0ae
 
         >>> from deeptoolsintervals import parse
         >>> from os.path import dirname
         >>> gtf = parse.GTF(["{0}/test/GRCh38.84.bed".format(dirname(parse.__file__))])
         >>> assert(gtf.hasOverlaps())
-<<<<<<< HEAD
-        >>> gtf = parse.GTF(["{0}/test/noOverlaps.bed".format(dirname(parse.__file__))])
-        >>> assert(not gtf.hasOverlaps())
-        """
-        return self.tree.hasOverlaps()
-=======
         >>> gtf = parse.GTF(["{0}/test/GRCh38.84.bed".format(dirname(parse.__file__))])
         >>> assert(gtf.hasOverlaps(returnDistance=True) == (True, 0))
         >>> gtf = parse.GTF(["{0}/test/noOverlaps.bed".format(dirname(parse.__file__))])
@@ -759,5 +747,4 @@
         rv = self.tree.hasOverlaps()
         if returnDistance:
             return rv
-        return rv[0]
->>>>>>> 5bbcc0ae
+        return rv[0]