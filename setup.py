--- conflicted
+++ resolved
@@ -92,10 +92,6 @@
         "plotly >= 2.0.0",
         "deeptoolsintervals >= 0.1.7"
     ],
-<<<<<<< HEAD
     zip_safe=True,
-=======
-    zip_safe=False,
->>>>>>> 25a73bc9
     cmdclass={'sdist': sdist, 'install': install}
 )