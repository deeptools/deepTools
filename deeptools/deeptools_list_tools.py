--- conflicted
+++ resolved
@@ -70,12 +70,6 @@
 
 
 def main(args=None):
-<<<<<<< HEAD
-    if len(sys.argv) == 1:
-        args = ["-h"]
-=======
-    args = None
-    if len(sys.argv) == 1:
+    if args is None and len(sys.argv) == 1:
         args = ["--help"]
->>>>>>> 89554d93
     process_args(args)