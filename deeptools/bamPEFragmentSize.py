--- conflicted
+++ resolved
@@ -281,37 +281,27 @@
         i = 0
         data = []
         for bam in fraglengths.keys():
-<<<<<<< HEAD
-=======
             d = fraglengths[bam]
             if d is None:
                 d = readlengths[bam]
->>>>>>> c40667f7
             if args.maxFragmentLength > 0:
                 maxVal = args.maxFragmentLength
             else:
                 maxVal = d['mean'] * 2
 
-<<<<<<< HEAD
             if args.plotFileFormat == 'plotly':
-                trace = go.Histogram(x=fraglengths[bam]['lengths'],
+                trace = go.Histogram(x=d['lengths'],
                                      histnorm='probability',
                                      opacity=0.5,
                                      name=labels[i],
                                      nbinsx=100,
-                                     xbins=dict(start=fraglengths[bam]['min'], end=maxVal))
+                                     xbins=dict(start=d['min'], end=maxVal))
                 data.append(trace)
             else:
-                plt.hist(fraglengths[bam]['lengths'], 100,
-                         range=(fraglengths[bam]['min'], maxVal),
+                plt.hist(d['lengths'], 100,
+                         range=(d['min'], maxVal),
                          alpha=0.5, label=labels[i],
                          log=args.logScale, normed=True)
-=======
-            plt.hist(d['lengths'], 100,
-                     range=(d['min'], maxVal),
-                     alpha=0.5, label=labels[i],
-                     log=args.logScale, normed=True)
->>>>>>> c40667f7
             i += 1
 
         if args.plotFileFormat == 'plotly':
