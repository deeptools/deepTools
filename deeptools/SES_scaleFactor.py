#!/usr/bin/env python
# -*- coding: utf-8 -*-

import numpy as np

# own packages
# from deeptools.utilities import *
from deeptools import bamHandler
import deeptools.countReadsPerBin as countR

debug = 0


def estimateScaleFactor(bamFilesList, binLength, numberOfSamples,
                        normalizationLength,
                        avg_method='median', numberOfProcessors=1,
                        verbose=False, chrsToSkip=[]):
    r"""
    Subdivides the genome into chunks to be analyzed in parallel
    using several processors. The code handles the creation of
    workers that compute fragment counts (coverage) for different
    regions and then collect and integrates the results.

    Parameters
    ----------
    bamFilesList : list
        list of bam files to normalize

    binLength : int
        the window size in bp, where reads are going to be
                         counted.
    numberOfSamples : int
        number of sites to sample from the genome. For more info see
        the documentation of the CountReadsPerBin class

    normalizationLength : int
        length, in bp, to normalize the data.
        For a value of 1, on average
        1 read per base pair is found

    avg_method : str
        defines how the different values are to be summarized.
        The options are 'mean' and 'median'

    chrsToSkip : list
        name of the chromosomes to be excluded from the
        scale estimation. Usually the chrX is included.

    Returns
    -------
    dict
        Dictionary with the following keys::
            'size_factors'
            'size_factors_based_on_mapped_reads'
            'size_factors_SES'
            'size_factors_based_on_mean'
            'size_factors_based_on_median'
            'mean'
            'meanSES'
            'median'
            'reads_per_bin'
            'std'
            'sites_sampled'


    Example
    ------

    >>> test = Tester()
    >>> bin_length = 50
    >>> num_samples = 4
    >>> dict = estimateScaleFactor([test.bamFile1, test.bamFile2], bin_length, num_samples,  1)
    >>> dict['size_factors']
    array([ 1. ,  0.5])
    >>> dict['size_factors_based_on_mean']
    array([ 1. ,  0.5])
    """

    assert len(bamFilesList) == 2, "SES scale factors are only defined for 2 files"

    bamFilesHandlers = [bamHandler.openBam(x) for x in bamFilesList]
    mappedReads = [x.mapped for x in bamFilesHandlers]

    sizeFactorBasedOnMappedReads = np.array(mappedReads, dtype='float64')

    sizeFactorBasedOnMappedReads = sizeFactorBasedOnMappedReads.min() / sizeFactorBasedOnMappedReads

    cr = countR.CountReadsPerBin(bamFilesList,
                                 binLength=binLength,
                                 numberOfSamples=numberOfSamples,
                                 extendReads=False,
                                 numberOfProcessors=numberOfProcessors,
                                 verbose=verbose,
                                 chrsToSkip=chrsToSkip)

    num_reads_per_bin = cr.run()
    sitesSampled = len(num_reads_per_bin)

    # the transpose is taken to easily iterate by columns which are now
    # converted to rows
    num_reads_per_bin = num_reads_per_bin.transpose()
#    np.savetxt("/home/ramirez/tmp/test.num_reads", num_reads_per_bin)
    # size factors based on order statistics
    # see Signal extraction scaling (SES) method in: Diaz et al (2012)
    # Normalization, bias correction, and peak calling for ChIP-seq.
    # Statistical applications in genetics and molecular biology, 11(3).

    # using the same names as in Diaz paper
    # p refers to ChIP, q to input

    p = np.sort(num_reads_per_bin[0, :]).cumsum()
    q = np.sort(num_reads_per_bin[1, :]).cumsum()

    # p[-1] and q[-1] are the maximum values in the  arrays.
    # both p and q are normalized by this value
    diff = np.abs(p / p[-1] - q / q[-1])
    # get the lowest rank for wich the difference is the maximum
    maxIndex = np.flatnonzero(diff == diff.max())[0]
    # Take a lower rank to move to a region with probably
    # less peaks and more background.
    maxIndex = int(maxIndex * 0.8)
    while(maxIndex < len(p)):
        # in rare cases the maxIndex maps to a zero value.
        # In such cases, the next index is used until
        # a non zero value appears.
        cumSum = np.array([float(p[maxIndex]), float(q[maxIndex])])
        if cumSum.min() > 0:
            break
        maxIndex += 1

    meanSES = [np.mean(np.sort(num_reads_per_bin[0, :])[:maxIndex]),
               np.mean(np.sort(num_reads_per_bin[1, :])[:maxIndex])]

    # the maxIndex may be too close to the the signal regions
    # so i take a more conservative approach by taking a close number

    sizeFactorsSES = cumSum.min() / cumSum
    median = np.median(num_reads_per_bin, axis=1)

    # consider only those read numbers that are below the 90
    # percentile to stimate the
    # mean and std
    mean = []
    std = []
    for values in num_reads_per_bin:
        maxNumReads = (np.percentile(values, 90))
        if maxNumReads == 0:
            maxNumReads = (np.percentile(values, 99))
            if maxNumReads == 0:
                print "all genomic regions sampled from one "
                "of the bam files have no reads.\n"
                values = values[values <= maxNumReads]

        mean.append(np.mean(values))
        std.append(np.std(values))

    mean = np.array(mean)
    readsPerBin = mean if avg_method == 'mean' else median

    sizeFactor = sizeFactorsSES

    return {'size_factors': sizeFactor,
            'size_factors_based_on_mapped_reads': sizeFactorBasedOnMappedReads,
            'size_factors_SES': sizeFactorsSES,
            'size_factors_based_on_mean': mean.min() / mean,
            'size_factors_based_on_median': median.min() / median,
            'mean': mean,
            'meanSES': meanSES,
            'median': median,
            'reads_per_bin': readsPerBin,
            'std': std,
            'sites_sampled': sitesSampled}


class Tester():

    def __init__(self):
<<<<<<< HEAD
        self.root = "./test/test_data/"
=======
        self.root = os.path.dirname(os.path.abspath(__file__)) + "/test/test_data/"
>>>>>>> 54d2808d
        self.bamFile1 = self.root + "testA.bam"
        self.bamFile2 = self.root + "testB.bam"
        global debug
        debug = 0
        self.chrom = '3R'<|MERGE_RESOLUTION|>--- conflicted
+++ resolved
@@ -1,10 +1,10 @@
 #!/usr/bin/env python
 # -*- coding: utf-8 -*-
 
+import os
 import numpy as np
 
 # own packages
-# from deeptools.utilities import *
 from deeptools import bamHandler
 import deeptools.countReadsPerBin as countR
 
@@ -69,10 +69,10 @@
     >>> test = Tester()
     >>> bin_length = 50
     >>> num_samples = 4
-    >>> dict = estimateScaleFactor([test.bamFile1, test.bamFile2], bin_length, num_samples,  1)
-    >>> dict['size_factors']
+    >>> _dict = estimateScaleFactor([test.bamFile1, test.bamFile2], bin_length, num_samples,  1)
+    >>> _dict['size_factors']
     array([ 1. ,  0.5])
-    >>> dict['size_factors_based_on_mean']
+    >>> _dict['size_factors_based_on_mean']
     array([ 1. ,  0.5])
     """
 
@@ -172,14 +172,10 @@
             'sites_sampled': sitesSampled}
 
 
-class Tester():
+class Tester(object):
 
     def __init__(self):
-<<<<<<< HEAD
-        self.root = "./test/test_data/"
-=======
         self.root = os.path.dirname(os.path.abspath(__file__)) + "/test/test_data/"
->>>>>>> 54d2808d
         self.bamFile1 = self.root + "testA.bam"
         self.bamFile2 = self.root + "testB.bam"
         global debug
