import sys
import gzip
from collections import OrderedDict
import numpy as np
from copy import deepcopy

import pyBigWig
from deeptools import getScorePerBigWigBin
from deeptools import mapReduce
from deeptools.utilities import toString, toBytes, smartLabels
from deeptools.heatmapper_utilities import getProfileTicks


old_settings = np.seterr(all='ignore')


def chopRegions(exonsInput, left=0, right=0):
    """
    exons is a list of (start, end) tuples. The goal is to chop these into
    separate lists of tuples, to take care or unscaled regions. "left" and
    "right" denote regions of a given size to exclude from the normal binning
    process (unscaled regions).

    This outputs three lists of (start, end) tuples:

    leftBins: 5' unscaled regions
    bodyBins: body bins for scaling
    rightBins: 3' unscaled regions

    In addition are two integers
    padLeft: Number of bases of padding on the left (due to not being able to fulfill "left")
    padRight: As above, but on the right side
    """
    leftBins = []
    rightBins = []
    padLeft = 0
    padRight = 0
    exons = deepcopy(exonsInput)
    while len(exons) > 0 and left > 0:
        width = exons[0][1] - exons[0][0]
        if width <= left:
            leftBins.append(exons[0])
            del exons[0]
            left -= width
        else:
            leftBins.append((exons[0][0], exons[0][0] + left))
            exons[0] = (exons[0][0] + left, exons[0][1])
            left = 0
    if left > 0:
        padLeft = left

    while len(exons) > 0 and right > 0:
        width = exons[-1][1] - exons[-1][0]
        if width <= right:
            rightBins.append(exons[-1])
            del exons[-1]
            right -= width
        else:
            rightBins.append((exons[-1][1] - right, exons[-1][1]))
            exons[-1] = (exons[-1][0], exons[-1][1] - right)
            right = 0
    if right > 0:
        padRight = right

    return leftBins, exons, rightBins[::-1], padLeft, padRight


def chopRegionsFromMiddle(exonsInput, left=0, right=0):
    """
    Like chopRegions(), above, but returns two lists of tuples on each side of
    the center point of the exons.

    The steps are as follow:

     1) Find the center point of the set of exons (e.g., [(0, 200), (300, 400), (800, 900)] would be centered at 200)
       * If a given exon spans the center point then the exon is split
     2) The given number of bases at the end of the left-of-center list are extracted
       * If the set of exons don't contain enough bases, then padLeft is incremented accordingly
     3) As above but for the right-of-center list
     4) A tuple of (#2, #3, pading on the left, and padding on the right) is returned
    """
    leftBins = []
    rightBins = []
    size = sum([x[1] - x[0] for x in exonsInput])
    middle = size // 2
    cumulativeSum = 0
    padLeft = 0
    padRight = 0
    exons = deepcopy(exonsInput)

    # Split exons in half
    for exon in exons:
        size = exon[1] - exon[0]
        if cumulativeSum >= middle:
            rightBins.append(exon)
        elif cumulativeSum + size < middle:
            leftBins.append(exon)
        else:
            # Don't add 0-width exonic bins!
            if exon[0] < exon[1] - cumulativeSum - size + middle:
                leftBins.append((exon[0], exon[1] - cumulativeSum - size + middle))
            if exon[1] - cumulativeSum - size + middle < exon[1]:
                rightBins.append((exon[1] - cumulativeSum - size + middle, exon[1]))
        cumulativeSum += size

    # Trim leftBins/adjust padLeft
    lSum = sum([x[1] - x[0] for x in leftBins])
    if lSum > left:
        lSum = 0
        for i, exon in enumerate(leftBins[::-1]):
            size = exon[1] - exon[0]
            if lSum + size > left:
                leftBins[-i - 1] = (exon[1] + lSum - left, exon[1])
                break
            lSum += size
            if lSum == left:
                break
        i += 1
        if i < len(leftBins):
            leftBins = leftBins[-i:]
    elif lSum < left:
        padLeft = left - lSum

    # Trim rightBins/adjust padRight
    rSum = sum([x[1] - x[0] for x in rightBins])
    if rSum > right:
        rSum = 0
        for i, exon in enumerate(rightBins):
            size = exon[1] - exon[0]
            if rSum + size > right:
                rightBins[i] = (exon[0], exon[1] - rSum - size + right)
                break
            rSum += size
            if rSum == right:
                break
        rightBins = rightBins[:i + 1]
    elif rSum < right:
        padRight = right - rSum

    return leftBins, rightBins, padLeft, padRight


def trimZones(zones, maxLength, binSize, padRight):
    """
    Given a (variable length) list of lists of (start, end) tuples, trim/remove and tuple that extends past maxLength (e.g., the end of a chromosome)

    Returns the trimmed zones and padding
    """
    output = []
    for zone, nbins in zones:
        outZone = []
        changed = False
        for reg in zone:
            if reg[0] >= maxLength:
                changed = True
                padRight += reg[1] - reg[0]
                continue

            if reg[1] > maxLength:
                changed = True
                padRight += reg[1] - maxLength
                reg = (reg[0], maxLength)
            if reg[1] > reg[0]:
                outZone.append(reg)
        if changed:
            nBins = sum(x[1] - x[0] for x in outZone) // binSize
        else:
            nBins = nbins
        output.append((outZone, nBins))
    return output, padRight


def compute_sub_matrix_wrapper(args):
    return heatmapper.compute_sub_matrix_worker(*args)


class heatmapper(object):
    """
    Class to handle the reading and
    plotting of matrices.
    """

    def __init__(self):
        self.parameters = None
        self.lengthDict = None
        self.matrix = None
        self.regions = None
        self.blackList = None
        self.quiet = True
        # These are parameters that were single values in versions <3 but are now internally lists. See issue #614
        self.special_params = set(['unscaled 5 prime', 'unscaled 3 prime', 'body', 'downstream', 'upstream', 'ref point', 'bin size'])

    def getTicks(self, idx):
        """
        This is essentially a wrapper around getProfileTicks to accomdate the fact that each column has its own ticks.
        """
        xticks, xtickslabel = getProfileTicks(self, self.reference_point_label[idx], self.startLabel, self.endLabel, idx)
        return xticks, xtickslabel

    def computeMatrix(self, score_file_list, regions_file, parameters, blackListFileName=None, verbose=False, allArgs=None):
        """
        Splits into
        multiple cores the computation of the scores
        per bin for each region (defined by a hash '#'
        in the regions (BED/GFF) file.
        """
        if parameters['body'] > 0 and \
                parameters['body'] % parameters['bin size'] > 0:
            exit("The --regionBodyLength has to be "
                 "a multiple of --binSize.\nCurrently the "
                 "values are {} {} for\nregionsBodyLength and "
                 "binSize respectively\n".format(parameters['body'],
                                                 parameters['bin size']))

        # the beforeRegionStartLength is extended such that
        # length is a multiple of binSize
        if parameters['downstream'] % parameters['bin size'] > 0:
            exit("Length of region after the body has to be "
                 "a multiple of --binSize.\nCurrent value "
                 "is {}\n".format(parameters['downstream']))

        if parameters['upstream'] % parameters['bin size'] > 0:
            exit("Length of region before the body has to be a multiple of "
                 "--binSize\nCurrent value is {}\n".format(parameters['upstream']))

        if parameters['unscaled 5 prime'] % parameters['bin size'] > 0:
            exit("Length of the unscaled 5 prime region has to be a multiple of "
                 "--binSize\nCurrent value is {}\n".format(parameters['unscaled 5 prime']))

        if parameters['unscaled 3 prime'] % parameters['bin size'] > 0:
            exit("Length of the unscaled 5 prime region has to be a multiple of "
                 "--binSize\nCurrent value is {}\n".format(parameters['unscaled 3 prime']))

        if parameters['unscaled 5 prime'] + parameters['unscaled 3 prime'] > 0 and parameters['body'] == 0:
            exit('Unscaled 5- and 3-prime regions only make sense with the scale-regions subcommand.\n')

        # Take care of GTF options
        transcriptID = "transcript"
        exonID = "exon"
        transcript_id_designator = "transcript_id"
        keepExons = False
        self.quiet = False
        if allArgs is not None:
            allArgs = vars(allArgs)
            transcriptID = allArgs.get("transcriptID", transcriptID)
            exonID = allArgs.get("exonID", exonID)
            transcript_id_designator = allArgs.get("transcript_id_designator", transcript_id_designator)
            keepExons = allArgs.get("keepExons", keepExons)
            self.quiet = allArgs.get("quiet", self.quiet)

        chromSizes, _ = getScorePerBigWigBin.getChromSizes(score_file_list)
        res, labels = mapReduce.mapReduce([score_file_list, parameters],
                                          compute_sub_matrix_wrapper,
                                          chromSizes,
                                          self_=self,
                                          bedFile=regions_file,
                                          blackListFileName=blackListFileName,
                                          numberOfProcessors=parameters['proc number'],
                                          includeLabels=True,
                                          transcriptID=transcriptID,
                                          exonID=exonID,
                                          transcript_id_designator=transcript_id_designator,
                                          keepExons=keepExons,
                                          verbose=verbose)
        # each worker in the pool returns a tuple containing
        # the submatrix data, the regions that correspond to the
        # submatrix, and the number of regions lacking scores
        # Since this is largely unsorted, we need to sort by group

        # merge all the submatrices into matrix
        matrix = np.concatenate([r[0] for r in res], axis=0)
        regions = []
        regions_no_score = 0
        for idx in range(len(res)):
            if len(res[idx][1]):
                regions.extend(res[idx][1])
                regions_no_score += res[idx][2]
        groups = [x[3] for x in regions]
        foo = sorted(zip(groups, list(range(len(regions))), regions))
        sortIdx = [x[1] for x in foo]
        regions = [x[2] for x in foo]
        matrix = matrix[sortIdx]

        # mask invalid (nan) values
        matrix = np.ma.masked_invalid(matrix)

        assert matrix.shape[0] == len(regions), \
            "matrix length does not match regions length"

        if len(regions) == 0:
            sys.stderr.write("\nERROR: Either the BED file does not contain any valid regions or there are none remaining after filtering.\n")
            exit(1)
        if regions_no_score == len(regions):
            exit("\nERROR: None of the BED regions could be found in the bigWig"
                 "file.\nPlease check that the bigwig file is valid and "
                 "that the chromosome names between the BED file and "
                 "the bigWig file correspond to each other\n")

        if regions_no_score > len(regions) * 0.75:
            file_type = 'bigwig' if score_file_list[0].endswith(".bw") else "BAM"
            prcnt = 100 * float(regions_no_score) / len(regions)
            sys.stderr.write(
                "\n\nWarning: {0:.2f}% of regions are *not* associated\n"
                "to any score in the given {1} file. Check that the\n"
                "chromosome names from the BED file are consistent with\n"
                "the chromosome names in the given {2} file and that both\n"
                "files refer to the same species\n\n".format(prcnt,
                                                             file_type,
                                                             file_type))

        self.parameters = parameters

        numcols = matrix.shape[1]
        num_ind_cols = self.get_num_individual_matrix_cols()
        sample_boundaries = list(range(0, numcols + num_ind_cols, num_ind_cols))
        if allArgs is not None and allArgs['samplesLabel'] is not None:
            sample_labels = allArgs['samplesLabel']
        else:
            sample_labels = smartLabels(score_file_list)

        # Determine the group boundaries
        group_boundaries = []
        group_labels_filtered = []
        last_idx = -1
        for x in range(len(regions)):
            if regions[x][3] != last_idx:
                last_idx = regions[x][3]
                group_boundaries.append(x)
                group_labels_filtered.append(labels[last_idx])
        group_boundaries.append(len(regions))

        # check if a given group is too small. Groups that
        # are too small can't be plotted and an exception is thrown.
        group_len = np.diff(group_boundaries)
        if len(group_len) > 1:
            sum_len = sum(group_len)
            group_frac = [float(x) / sum_len for x in group_len]
            if min(group_frac) <= 0.002:
                sys.stderr.write(
                    "One of the groups defined in the bed file is "
                    "too small.\nGroups that are too small can't be plotted. "
                    "\n")

        self.matrix = _matrix(regions, matrix,
                              group_boundaries,
                              sample_boundaries,
                              group_labels_filtered,
                              sample_labels)

        if parameters['skip zeros']:
            self.matrix.removeempty()

    @staticmethod
    def compute_sub_matrix_worker(self, chrom, start, end, score_file_list, parameters, regions):
        """
        Returns
        -------
        numpy matrix
            A numpy matrix that contains per each row the values found per each of the regions given
        """
        if parameters['verbose']:
            sys.stderr.write("Processing {}:{}-{}\n".format(chrom, start, end))

        # read BAM or scores file
        score_file_handles = []
        for sc_file in score_file_list:
            score_file_handles.append(pyBigWig.open(sc_file))

        # determine the number of matrix columns based on the lengths
        # given by the user, times the number of score files
        matrix_cols = len(score_file_list) * \
            ((parameters['downstream'] +
              parameters['unscaled 5 prime'] + parameters['unscaled 3 prime'] +
              parameters['upstream'] + parameters['body']) //
             parameters['bin size'])

        # create an empty matrix to store the values
        sub_matrix = np.zeros((len(regions), matrix_cols))
        sub_matrix[:] = np.NAN

        j = 0
        sub_regions = []
        regions_no_score = 0
        for transcript in regions:
            feature_chrom = transcript[0]
            exons = transcript[1]
            feature_start = exons[0][0]
            feature_end = exons[-1][1]
            feature_name = transcript[2]
            feature_strand = transcript[4]
            padLeft = 0
            padRight = 0
            padLeftNaN = 0
            padRightNaN = 0
            upstream = []
            downstream = []

            # get the body length
            body_length = np.sum([x[1] - x[0] for x in exons]) - parameters['unscaled 5 prime'] - parameters['unscaled 3 prime']

            # print some information
            if parameters['body'] > 0 and \
                    body_length < parameters['bin size']:
                if not self.quiet:
                    sys.stderr.write("A region that is shorter than the bin size (possibly only after accounting for unscaled regions) was found: "
                                     "({0}) {1} {2}:{3}:{4}. Skipping...\n".format((body_length - parameters['unscaled 5 prime'] - parameters['unscaled 3 prime']),
                                                                                   feature_name, feature_chrom,
                                                                                   feature_start, feature_end))
                coverage = np.zeros(matrix_cols)
                if not parameters['missing data as zero']:
                    coverage[:] = np.nan
            else:
                if feature_strand == '-':
                    if parameters['downstream'] > 0:
                        upstream = [(feature_start - parameters['downstream'], feature_start)]
                    if parameters['upstream'] > 0:
                        downstream = [(feature_end, feature_end + parameters['upstream'])]
                    unscaled5prime, body, unscaled3prime, padLeft, padRight = chopRegions(exons, left=parameters['unscaled 3 prime'], right=parameters['unscaled 5 prime'])
                    # bins per zone
                    a = parameters['downstream'] // parameters['bin size']
                    b = parameters['unscaled 3 prime'] // parameters['bin size']
                    d = parameters['unscaled 5 prime'] // parameters['bin size']
                    e = parameters['upstream'] // parameters['bin size']
                else:
                    if parameters['upstream'] > 0:
                        upstream = [(feature_start - parameters['upstream'], feature_start)]
                    if parameters['downstream'] > 0:
                        downstream = [(feature_end, feature_end + parameters['downstream'])]
                    unscaled5prime, body, unscaled3prime, padLeft, padRight = chopRegions(exons, left=parameters['unscaled 5 prime'], right=parameters['unscaled 3 prime'])
                    a = parameters['upstream'] // parameters['bin size']
                    b = parameters['unscaled 5 prime'] // parameters['bin size']
                    d = parameters['unscaled 3 prime'] // parameters['bin size']
                    e = parameters['downstream'] // parameters['bin size']
                c = parameters['body'] // parameters['bin size']

                # build zones (each is a list of tuples)
                #  zone0: region before the region start,
                #  zone1: unscaled 5 prime region
                #  zone2: the body of the region
                #  zone3: unscaled 3 prime region
                #  zone4: the region from the end of the region downstream
                #  the format for each zone is: [(start, end), ...], number of bins
                # Note that for "reference-point", upstream/downstream will go
                # through the exons (if requested) and then possibly continue
                # on the other side (unless parameters['nan after end'] is true)
                if parameters['body'] > 0:
                    zones = [(upstream, a), (unscaled5prime, b), (body, c), (unscaled3prime, d), (downstream, e)]
                elif parameters['ref point'] == 'TES':  # around TES
                    if feature_strand == '-':
                        downstream, body, unscaled3prime, padRight, _ = chopRegions(exons, left=parameters['upstream'])
                        if padRight > 0 and parameters['nan after end'] is True:
                            padRightNaN += padRight
                        elif padRight > 0:
                            downstream.append((downstream[-1][1], downstream[-1][1] + padRight))
                        padRight = 0
                    else:
                        unscale5prime, body, upstream, _, padLeft = chopRegions(exons, right=parameters['upstream'])
                        if padLeft > 0 and parameters['nan after end'] is True:
                            padLeftNaN += padLeft
                        elif padLeft > 0:
                            upstream.insert(0, (upstream[0][0] - padLeft, upstream[0][0]))
                        padLeft = 0
                    e = np.sum([x[1] - x[0] for x in downstream]) // parameters['bin size']
                    a = np.sum([x[1] - x[0] for x in upstream]) // parameters['bin size']
                    zones = [(upstream, a), (downstream, e)]
                elif parameters['ref point'] == 'center':  # at the region center
                    if feature_strand == '-':
                        upstream, downstream, padLeft, padRight = chopRegionsFromMiddle(exons, left=parameters['downstream'], right=parameters['upstream'])
                    else:
                        upstream, downstream, padLeft, padRight = chopRegionsFromMiddle(exons, left=parameters['upstream'], right=parameters['downstream'])
                    if padLeft > 0 and parameters['nan after end'] is True:
                        padLeftNaN += padLeft
                    elif padLeft > 0:
                        if len(upstream) > 0:
                            upstream.insert(0, (upstream[0][0] - padLeft, upstream[0][0]))
                        else:
                            upstream = [(downstream[0][0] - padLeft, downstream[0][0])]
                    padLeft = 0
                    if padRight > 0 and parameters['nan after end'] is True:
                        padRightNaN += padRight
                    elif padRight > 0:
                        downstream.append((downstream[-1][1], downstream[-1][1] + padRight))
                    padRight = 0
                    a = np.sum([x[1] - x[0] for x in upstream]) // parameters['bin size']
                    e = np.sum([x[1] - x[0] for x in downstream]) // parameters['bin size']
                    # It's possible for a/e to be floats or 0 yet upstream/downstream isn't empty
                    if a < 1:
                        upstream = []
                        a = 0
                    if e < 1:
                        downstream = []
                        e = 0
                    zones = [(upstream, a), (downstream, e)]
                else:  # around TSS
                    if feature_strand == '-':
                        unscale5prime, body, upstream, _, padLeft = chopRegions(exons, right=parameters['downstream'])
                        if padLeft > 0 and parameters['nan after end'] is True:
                            padLeftNaN += padLeft
                        elif padLeft > 0:
                            upstream.insert(0, (upstream[0][0] - padLeft, upstream[0][0]))
                        padLeft = 0
                    else:
                        downstream, body, unscaled3prime, padRight, _ = chopRegions(exons, left=parameters['downstream'])
                        if padRight > 0 and parameters['nan after end'] is True:
                            padRightNaN += padRight
                        elif padRight > 0:
                            downstream.append((downstream[-1][1], downstream[-1][1] + padRight))
                        padRight = 0
                    a = np.sum([x[1] - x[0] for x in upstream]) // parameters['bin size']
                    e = np.sum([x[1] - x[0] for x in downstream]) // parameters['bin size']
                    zones = [(upstream, a), (downstream, e)]

                foo = parameters['upstream']
                bar = parameters['downstream']
                if feature_strand == '-':
                    foo, bar = bar, foo
                if padLeftNaN > 0:
                    expected = foo // parameters['bin size']
                    padLeftNaN = int(round(float(padLeftNaN) / parameters['bin size']))
                    if expected - padLeftNaN - a > 0:
                        padLeftNaN += 1
                if padRightNaN > 0:
                    expected = bar // parameters['bin size']
                    padRightNaN = int(round(float(padRightNaN) / parameters['bin size']))
                    if expected - padRightNaN - e > 0:
                        padRightNaN += 1

                coverage = []
                # compute the values for each of the files being processed.
                # "cov" is a numpy array of bins
                for sc_handler in score_file_handles:
                    # We're only supporting bigWig files at this point
                    cov = heatmapper.coverage_from_big_wig(
                        sc_handler, feature_chrom, zones,
                        parameters['bin size'],
                        parameters['bin avg type'],
                        parameters['missing data as zero'],
                        not self.quiet)

                    if padLeftNaN > 0:
                        cov = np.concatenate([[np.nan] * padLeftNaN, cov])
                    if padRightNaN > 0:
                        cov = np.concatenate([cov, [np.nan] * padRightNaN])

                    if feature_strand == "-":
                        cov = cov[::-1]

                    coverage = np.hstack([coverage, cov])

            if coverage is None:
                regions_no_score += 1
                if not self.quiet:
                    sys.stderr.write(
                        "No data was found for region "
                        "{0} {1}:{2}-{3}. Skipping...\n".format(
                            feature_name, feature_chrom,
                            feature_start, feature_end))

                coverage = np.zeros(matrix_cols)
                if not parameters['missing data as zero']:
                    coverage[:] = np.nan

            try:
                temp = coverage.copy()
                temp[np.isnan(temp)] = 0
            except:
                if not self.quiet:
                    sys.stderr.write(
                        "No scores defined for region "
                        "{0} {1}:{2}-{3}. Skipping...\n".format(feature_name,
                                                                feature_chrom,
                                                                feature_start,
                                                                feature_end))
                coverage = np.zeros(matrix_cols)
                if not parameters['missing data as zero']:
                    coverage[:] = np.nan

            if parameters['min threshold'] is not None and coverage.min() <= parameters['min threshold']:
                continue
            if parameters['max threshold'] is not None and coverage.max() >= parameters['max threshold']:
                continue
            if parameters['scale'] != 1:
                coverage = parameters['scale'] * coverage

            sub_matrix[j, :] = coverage

            sub_regions.append(transcript)
            j += 1

        # remove empty rows
        sub_matrix = sub_matrix[0:j, :]
        if len(sub_regions) != len(sub_matrix[:, 0]):
            sys.stderr.write("regions lengths do not match\n")
        return sub_matrix, sub_regions, regions_no_score

    @staticmethod
    def coverage_from_array(valuesArray, zones, binSize, avgType):
        try:
            valuesArray[0]
        except (IndexError, TypeError) as detail:
            sys.stderr.write("{0}\nvalues array value: {1}, zones {2}\n".format(detail, valuesArray, zones))

        cvglist = []
        zoneEnd = 0
        valStart = 0
        valEnd = 0
        for zone, nBins in zones:
            if nBins:
                # linspace is used to more or less evenly partition the data points into the given number of bins
                zoneEnd += nBins
                valStart = valEnd
                valEnd += np.sum([x[1] - x[0] for x in zone])
                counts_list = []

                # Partition the space into bins
                if nBins == 1:
                    pos_array = np.array([valStart])
                else:
                    pos_array = np.linspace(valStart, valEnd, nBins, endpoint=False, dtype=int)
                pos_array = np.append(pos_array, valEnd)

                idx = 0
                while idx < nBins:
                    idxStart = int(pos_array[idx])
                    idxEnd = max(int(pos_array[idx + 1]), idxStart + 1)
                    try:
                        counts_list.append(heatmapper.my_average(valuesArray[idxStart:idxEnd], avgType))
                    except Exception as detail:
                        sys.stderr.write("Exception found: {0}\n".format(detail))
                    idx += 1
                cvglist.append(np.array(counts_list))

        return np.concatenate(cvglist)

    @staticmethod
    def change_chrom_names(chrom):
        """
        Changes UCSC chromosome names to ensembl chromosome names
        and vice versa.
        """
        if chrom.startswith('chr'):
            # remove the chr part from chromosome name
            chrom = chrom[3:]
            if chrom == "M":
                chrom = "MT"
        else:
            # prefix with 'chr' the chromosome name
            chrom = 'chr' + chrom
            if chrom == "chrMT":
                chrom = "chrM"

        return chrom

    @staticmethod
    def coverage_from_big_wig(bigwig, chrom, zones, binSize, avgType, nansAsZeros=False, verbose=True):

        """
        uses pyBigWig
        to query a region define by chrom and zones.
        The output is an array that contains the bigwig
        value per base pair. The summary over bins is
        done in a later step when coverage_from_array is called.
        This method is more reliable than querying the bins
        directly from the bigwig, which should be more efficient.

        By default, any region, even if no chromosome match is found
        on the bigwig file, produces a result. In other words
        no regions are skipped.

        zones: array as follows zone0: region before the region start,
                                zone1: 5' unscaled region (if present)
                                zone2: the body of the region (not always present)
                                zone3: 3' unscaled region (if present)
                                zone4: the region from the end of the region downstream

               each zone is a tuple containing start, end, and number of bins


        This is useful if several matrices wants to be merged
        or if the sorted BED output of one computeMatrix operation
        needs to be used for other cases
        """
        nVals = 0
        for zone, _ in zones:
            for region in zone:
                nVals += region[1] - region[0]

        values_array = np.zeros(nVals)
        if not nansAsZeros:
            values_array[:] = np.nan
        if chrom not in list(bigwig.chroms().keys()):
            unmod_name = chrom
            chrom = heatmapper.change_chrom_names(chrom)
            if chrom not in list(bigwig.chroms().keys()):
                if verbose:
                    sys.stderr.write("Warning: Your chromosome names do not match.\nPlease check that the "
                                     "chromosome names in your BED file\ncorrespond to the names in your "
                                     "bigWig file.\nAn empty line will be added to your heatmap.\nThe problematic "
                                     "chromosome name is {0}\n\n".format(unmod_name))

                # return empty nan array
                return heatmapper.coverage_from_array(values_array, zones, binSize, avgType)

        maxLen = bigwig.chroms(chrom)
        startIdx = 0
        endIdx = 0
        for zone, _ in zones:
            for region in zone:
                startIdx = endIdx
                if region[0] < 0:
                    endIdx += abs(region[0])
                    values_array[startIdx:endIdx] = np.nan
                    startIdx = endIdx
                start = max(0, region[0])
                end = min(maxLen, region[1])
                endIdx += end - start
                if start < end:
                    # This won't be the case if we extend off the front of a chromosome, such as (-100, 0)
                    values_array[startIdx:endIdx] = bigwig.values(chrom, start, end)
                if end < region[1]:
                    startIdx = endIdx
                    endIdx += region[1] - end
                    values_array[startIdx:endIdx] = np.nan

        # replaces nans for zeros
        if nansAsZeros:
            values_array[np.isnan(values_array)] = 0

        return heatmapper.coverage_from_array(values_array, zones,
                                              binSize, avgType)

    @staticmethod
    def my_average(valuesArray, avgType='mean'):
        """
        computes the mean, median, etc but only for those values
        that are not Nan
        """
        valuesArray = np.ma.masked_invalid(valuesArray)
        avg = np.ma.__getattribute__(avgType)(valuesArray)
        if isinstance(avg, np.ma.core.MaskedConstant):
            return np.nan
        else:
            return avg

    def matrix_from_dict(self, matrixDict, regionsDict, parameters):
        self.regionsDict = regionsDict
        self.matrixDict = matrixDict
        self.parameters = parameters
        self.lengthDict = OrderedDict()
        self.matrixAvgsDict = OrderedDict()

    def read_matrix_file(self, matrix_file):
        # reads a bed file containing the position
        # of genomic intervals
        # In case a hash sign '#' is found in the
        # file, this is considered as a delimiter
        # to split the heatmap into groups

        import json
        regions = []
        matrix_rows = []
        current_group_index = 0
        max_group_bound = None

        fh = gzip.open(matrix_file)
        for line in fh:
            line = toString(line).strip()
            # read the header file containing the parameters
            # used
            if line.startswith("@"):
                # the parameters used are saved using
                # json
                self.parameters = json.loads(line[1:].strip())
                max_group_bound = self.parameters['group_boundaries'][1]
                continue

            # split the line into bed interval and matrix values
            region = line.split('\t')
            chrom, start, end, name, score, strand = region[0:6]
            matrix_row = np.ma.masked_invalid(np.fromiter(region[6:], np.float))
            matrix_rows.append(matrix_row)
            starts = start.split(",")
            ends = end.split(",")
            regs = [(int(x), int(y)) for x, y in zip(starts, ends)]
            # get the group index
            if len(regions) >= max_group_bound:
                current_group_index += 1
                max_group_bound = self.parameters['group_boundaries'][current_group_index + 1]
            regions.append([chrom, regs, name, max_group_bound, strand, score])

        matrix = np.vstack(matrix_rows)
        self.matrix = _matrix(regions, matrix, self.parameters['group_boundaries'],
                              self.parameters['sample_boundaries'],
                              group_labels=self.parameters['group_labels'],
                              sample_labels=self.parameters['sample_labels'])

        if 'sort regions' in self.parameters:
            self.matrix.set_sorting_method(self.parameters['sort regions'],
                                           self.parameters['sort using'])

        # Versions of computeMatrix before 3.0 didn't have an entry of these per column, fix that
        nSamples = len(self.matrix.sample_labels)
        h = dict()
        for k, v in self.parameters.items():
            if k in self.special_params and type(v) is not list:
                v = [v] * nSamples
                if len(v) == 0:
                    v = [None] * nSamples
            h[k] = v
        self.parameters = h

        return

    def save_matrix(self, file_name):
        """
        saves the data required to reconstruct the matrix
        the format is:
        A header containing the parameters used to create the matrix
        encoded as:
        @key:value\tkey2:value2 etc...
        The rest of the file has the same first 5 columns of a
        BED file: chromosome name, start, end, name, score and strand,
        all separated by tabs. After the fifth column the matrix
        values are appended separated by tabs.
        Groups are separated by adding a line starting with a hash (#)
        and followed by the group name.

        The file is gzipped.
        """
        import json
        self.parameters['sample_labels'] = self.matrix.sample_labels
        self.parameters['group_labels'] = self.matrix.group_labels
        self.parameters['sample_boundaries'] = self.matrix.sample_boundaries
        self.parameters['group_boundaries'] = self.matrix.group_boundaries

        # Redo the parameters, ensuring things related to ticks and labels are repeated appropriately
        nSamples = len(self.matrix.sample_labels)
        h = dict()
        for k, v in self.parameters.items():
            if type(v) is list and len(v) == 0:
                v = None
            if k in self.special_params and type(v) is not list:
                v = [v] * nSamples
                if len(v) == 0:
                    v = [None] * nSamples
            h[k] = v
        fh = gzip.open(file_name, 'wb')
        params_str = json.dumps(h, separators=(',', ':'))
        fh.write(toBytes("@" + params_str + "\n"))
        score_list = np.ma.masked_invalid(np.mean(self.matrix.matrix, axis=1))
        for idx, region in enumerate(self.matrix.regions):
            # join np_array values
            # keeping nans while converting them to strings
            if not np.ma.is_masked(score_list[idx]):
                np.float(score_list[idx])
            matrix_values = "\t".join(
                np.char.mod('%f', self.matrix.matrix[idx, :]))
            starts = ["{0}".format(x[0]) for x in region[1]]
            ends = ["{0}".format(x[1]) for x in region[1]]
            starts = ",".join(starts)
            ends = ",".join(ends)
            # BEDish format (we don't currently store the score)
            fh.write(
                toBytes('{0}\t{1}\t{2}\t{3}\t{4}\t{5}\t{6}\n'.format(
                        region[0],
                        starts,
                        ends,
                        region[2],
                        region[5],
                        region[4],
                        matrix_values)))
        fh.close()

    def save_tabulated_values(self, file_handle, reference_point_label='TSS', start_label='TSS', end_label='TES', averagetype='mean'):
        """
        Saves the values averaged by col using the avg_type
        given

        Args:
            file_handle: file name to save the file
            reference_point_label: Name of the reference point label
            start_label: Name of the star label
            end_label: Name of the end label
            averagetype: average type (e.g. mean, median, std)

        """
        #  get X labels
        w = self.parameters['bin size']
        b = self.parameters['upstream']
        a = self.parameters['downstream']
        c = self.parameters.get('unscaled 5 prime', 0)
        d = self.parameters.get('unscaled 3 prime', 0)
        m = self.parameters['body']

        xticks = []
        xtickslabel = []
        for idx in range(self.matrix.get_num_samples()):
            if b[idx] < 1e5:
                quotient = 1000
                symbol = 'Kb'
            else:
                quotient = 1e6
                symbol = 'Mb'

            if m[idx] == 0:
                last = 0
                if len(xticks):
                    last = xticks[-1]
                xticks.extend([last + (k / w[idx]) for k in [w[idx], b[idx], b[idx] + a[idx]]])
                xtickslabel.extend(['{0:.1f}{1}'.format(-(float(b[idx]) / quotient), symbol), reference_point_label,
                                    '{0:.1f}{1}'.format(float(a[idx]) / quotient, symbol)])

            else:
                xticks_values = [w[idx]]

                # only if upstream region is set, add a x tick
                if b[idx] > 0:
                    xticks_values.append(b[idx])
                    xtickslabel.append('{0:.1f}{1}'.format(-(float(b[idx]) / quotient), symbol))

                xtickslabel.append(start_label)

                if c[idx] > 0:
                    xticks_values.append(b[idx] + c[idx])
                    xtickslabel.append("")

                if d[idx] > 0:
                    xticks_values.append(b[idx] + c[idx] + m[idx])
                    xtickslabel.append("")

                xticks_values.append(b[idx] + c[idx] + m[idx] + d[idx])
                xtickslabel.append(end_label)

                if a[idx] > 0:
                    xticks_values.append(b[idx] + c[idx] + m[idx] + d[idx] + a[idx])
                    xtickslabel.append('{0:.1f}{1}'.format(float(a[idx]) / quotient, symbol))

                last = 0
                if len(xticks):
                    last = xticks[-1]
                xticks.extend([last + (k / w[idx]) for k in xticks_values])
        x_axis = np.arange(xticks[-1]) + 1
        labs = []
        for x_value in x_axis:
            if x_value in xticks and xtickslabel[xticks.index(x_value)]:
                labs.append(xtickslabel[xticks.index(x_value)])
            elif x_value in xticks:
                labs.append("tick")
            else:
                labs.append("")

        with open(file_handle, 'w') as fh:
            # write labels
            fh.write("bin labels\t\t{}\n".format("\t".join(labs)))
            fh.write('bins\t\t{}\n'.format("\t".join([str(x) for x in x_axis])))

            for sample_idx in range(self.matrix.get_num_samples()):
                for group_idx in range(self.matrix.get_num_groups()):
                    sub_matrix = self.matrix.get_matrix(group_idx, sample_idx)
                    values = [str(x) for x in np.ma.__getattribute__(averagetype)(sub_matrix['matrix'], axis=0)]
                    fh.write("{}\t{}\t{}\n".format(sub_matrix['sample'], sub_matrix['group'], "\t".join(values)))

    def save_matrix_values(self, file_name):
        # print a header telling the group names and their length
        fh = open(file_name, 'wb')
        info = []
        groups_len = np.diff(self.matrix.group_boundaries)
        for i in range(len(self.matrix.group_labels)):
            info.append("{}:{}".format(self.matrix.group_labels[i],
                                       groups_len[i]))
        fh.write(toBytes("#{}\n".format("\t".join(info))))
        # add to header the x axis values
        fh.write(toBytes("#downstream:{}\tupstream:{}\tbody:{}\tbin size:{}\tunscaled 5 prime:{}\tunscaled 3 prime:{}\n".format(
                 self.parameters['downstream'],
                 self.parameters['upstream'],
                 self.parameters['body'],
                 self.parameters['bin size'],
                 self.parameters.get('unscaled 5 prime', 0),
                 self.parameters.get('unscaled 3 prime', 0))))
        sample_len = np.diff(self.matrix.sample_boundaries)
        for i in range(len(self.matrix.sample_labels)):
            info.extend([self.matrix.sample_labels[i]] * sample_len[i])
        fh.write(toBytes("{}\n".format("\t".join(info))))

        fh.close()
        # reopen again using append mode
        fh = open(file_name, 'ab')
        np.savetxt(fh, self.matrix.matrix, fmt="%.4g", delimiter="\t")
        fh.close()

    def save_BED(self, file_handle):
        boundaries = np.array(self.matrix.group_boundaries)
        # Add a header
        file_handle.write("#chrom\tstart\tend\tname\tscore\tstrand\tthickStart\tthickEnd\titemRGB\tblockCount\tblockSizes\tblockStart\tdeepTools_group")
        if self.matrix.silhouette is not None:
            file_handle.write("\tsilhouette")
        file_handle.write("\n")
        for idx, region in enumerate(self.matrix.regions):
            # the label id corresponds to the last boundary
            # that is smaller than the region index.
            # for example for a boundary array = [0, 10, 20]
            # and labels ['a', 'b', 'c'],
            # for index 5, the label is 'a', for
            # index 10, the label is 'b' etc
            label_idx = np.flatnonzero(boundaries <= idx)[-1]
            starts = ["{0}".format(x[0]) for x in region[1]]
            ends = ["{0}".format(x[1]) for x in region[1]]
            starts = ",".join(starts)
            ends = ",".join(ends)
            file_handle.write(
                '{0}\t{1}\t{2}\t{3}\t{4}\t{5}\t{1}\t{2}\t0'.format(
                    region[0],
                    region[1][0][0],
                    region[1][-1][1],
                    region[2],
                    region[5],
                    region[4]))
            file_handle.write(
                '\t{0}\t{1}\t{2}\t{3}'.format(
                    len(region[1]),
                    ",".join([str(int(y) - int(x)) for x, y in region[1]]),
                    ",".join([str(int(x) - int(starts[0])) for x, y in region[1]]),
                    self.matrix.group_labels[label_idx]))
            if self.matrix.silhouette is not None:
                file_handle.write("\t{}".format(self.matrix.silhouette[idx]))
            file_handle.write("\n")
        file_handle.close()

    @staticmethod
    def matrix_avg(matrix, avgType='mean'):
        matrix = np.ma.masked_invalid(matrix)
        return np.ma.__getattribute__(avgType)(matrix, axis=0)

    def get_individual_matrices(self, matrix):
        """In case multiple matrices are saved one after the other
        this method splits them appart.
        Returns a list containing the matrices
        """
        num_cols = matrix.shape[1]
        num_ind_cols = self.get_num_individual_matrix_cols()
        matrices_list = []
        for i in range(0, num_cols, num_ind_cols):
            if i + num_ind_cols > num_cols:
                break
            matrices_list.append(matrix[:, i:i + num_ind_cols])
        return matrices_list

    def get_num_individual_matrix_cols(self):
        """
        returns the number of columns  that
        each matrix should have. This is done because
        the final matrix that is plotted can be composed
        of smaller matrices that are merged one after
        the other.
        """
        matrixCols = ((self.parameters['downstream'] + self.parameters['upstream'] + self.parameters['body'] + self.parameters['unscaled 5 prime'] + self.parameters['unscaled 3 prime']) //
                      self.parameters['bin size'])

        return matrixCols


def computeSilhouetteScore(d, idx, labels):
    """
    Given a square distance matrix with NaN diagonals, compute the silhouette score
    of a given row (idx). Each row should have an associated label (labels).
    """
    keep = ~np.isnan(d[idx, ])
    foo = np.bincount(labels[keep], weights=d[idx, ][keep])
    groupSizes = np.bincount(labels[keep])
    intraIdx = labels[idx]
    if groupSizes[intraIdx] == 1:
        return 0
    intra = foo[labels[idx]] / groupSizes[intraIdx]
    interMask = np.arange(len(foo))[np.arange(len(foo)) != labels[idx]]
    inter = np.min(foo[interMask] / groupSizes[interMask])
    return (inter - intra) / max(inter, intra)


class _matrix(object):
    """
    class to hold heatmapper matrices
    The base data is a large matrix
    with definition to know the boundaries for row and col divisions.
    Col divisions represent groups within a subset, e.g. Active and
    inactive from PolII bigwig data.

    Row division represent different samples, for example
    PolII in males vs. PolII in females.

    This is an internal class of the heatmapper class
    """

    def __init__(self, regions, matrix, group_boundaries, sample_boundaries,
                 group_labels=None, sample_labels=None):

        # simple checks
        assert matrix.shape[0] == group_boundaries[-1], \
            "row max do not match matrix shape"
        assert matrix.shape[1] == sample_boundaries[-1], \
            "col max do not match matrix shape"

        self.regions = regions
        self.matrix = matrix
        self.group_boundaries = group_boundaries
        self.sample_boundaries = sample_boundaries
        self.sort_method = None
        self.sort_using = None
        self.silhouette = None

        if group_labels is None:
            self.group_labels = ['group {}'.format(x)
                                 for x in range(len(group_boundaries) - 1)]
        else:
            assert len(group_labels) == len(group_boundaries) - 1, \
                "number of group labels does not match number of groups"
            self.group_labels = group_labels

        if sample_labels is None:
            self.sample_labels = ['sample {}'.format(x)
                                  for x in range(len(sample_boundaries) - 1)]
        else:
            assert len(sample_labels) == len(sample_boundaries) - 1, \
                "number of sample labels does not match number of samples"
            self.sample_labels = sample_labels

    def get_matrix(self, group, sample):
        """
        Returns a sub matrix from the large
        matrix. Group and sample are ids,
        thus, row = 0, col=0 get the first group
        of the first sample.

        Returns
        -------
        dictionary containing the matrix,
        the group label and the sample label
        """
        group_start = self.group_boundaries[group]
        group_end = self.group_boundaries[group + 1]
        sample_start = self.sample_boundaries[sample]
        sample_end = self.sample_boundaries[sample + 1]

        return {'matrix': np.ma.masked_invalid(self.matrix[group_start:group_end, :][:, sample_start:sample_end]),
                'group': self.group_labels[group],
                'sample': self.sample_labels[sample]}

    def get_num_samples(self):
        return len(self.sample_labels)

    def get_num_groups(self):
        return len(self.group_labels)

    def set_group_labels(self, new_labels):
        """ sets new labels for groups
        """
        if len(new_labels) != len(self.group_labels):
            raise ValueError("length new labels != length original labels")
        self.group_labels = new_labels

    def set_sample_labels(self, new_labels):
        """ sets new labels for groups
        """
        if len(new_labels) != len(self.sample_labels):
            raise ValueError("length new labels != length original labels")
        self.sample_labels = new_labels

    def set_sorting_method(self, sort_method, sort_using):
        self.sort_method = sort_method
        self.sort_using = sort_using

    def get_regions(self):
        """Returns the regions per group

        Returns
        ------
        list

            Each element of the list is itself a list
            of dictionaries containing the regions info:
            chrom, start, end, strand, name etc.

            Each element of the list corresponds to each
            of the groups
        """
        regions = []
        for idx in range(len(self.group_labels)):
            start = self.group_boundaries[idx]
            end = self.group_boundaries[idx + 1]
            regions.append(self.regions[start:end])

        return regions

    def sort_groups(self, sort_using='mean', sort_method='no', sample_list=None):
        """
        Sorts and rearranges the submatrices according to the
        sorting method given.
        """
        if sort_method == 'no':
            return

        if (sample_list is not None) and (len(sample_list) > 0):
            # get the ids that correspond to the selected sample list
            idx_to_keep = []
            for sample_idx in sample_list:
                idx_to_keep += range(self.sample_boundaries[sample_idx], self.sample_boundaries[sample_idx + 1])

            matrix = self.matrix[:, idx_to_keep]

        else:
            matrix = self.matrix

        # compute the row average:
        if sort_using == 'region_length':
            matrix_avgs = list()
            for x in self.regions:
                matrix_avgs.append(np.sum([bar[1] - bar[0] for bar in x[1]]))
            matrix_avgs = np.array(matrix_avgs)
        elif sort_using == 'mean':
            matrix_avgs = np.nanmean(matrix, axis=1)
        elif sort_using == 'mean':
            matrix_avgs = np.nanmean(matrix, axis=1)
        elif sort_using == 'median':
            matrix_avgs = np.nanmedian(matrix, axis=1)
        elif sort_using == 'max':
            matrix_avgs = np.nanmax(matrix, axis=1)
        elif sort_using == 'min':
            matrix_avgs = np.nanmin(matrix, axis=1)
        elif sort_using == 'sum':
            matrix_avgs = np.nansum(matrix, axis=1)
        else:
            sys.exit("{} is an unsupported sorting method".format(sort_using))

        # order per group
        _sorted_regions = []
        _sorted_matrix = []
        for idx in range(len(self.group_labels)):
            start = self.group_boundaries[idx]
            end = self.group_boundaries[idx + 1]
            order = matrix_avgs[start:end].argsort()
            if sort_method == 'descend':
                order = order[::-1]
            _sorted_matrix.append(self.matrix[start:end, :][order, :])
            # sort the regions
            _reg = self.regions[start:end]
            for idx in order:
                _sorted_regions.append(_reg[idx])

        self.matrix = np.vstack(_sorted_matrix)
        self.regions = _sorted_regions
        self.set_sorting_method(sort_method, sort_using)

<<<<<<< HEAD
    def hmcluster(self, k, evaluate_silhouette=True, method='kmeans'):

=======
    def hmcluster(self, k, method='kmeans', clustering_samples=None):
>>>>>>> d68cb1e1
        matrix = np.asarray(self.matrix)
        matrix_to_cluster = matrix
        if clustering_samples is not None:
            assert all(i > 0 for i in clustering_samples),\
                "all indices should be bigger than or equal to 1."
            assert all(i <= len(self.sample_labels) for i in
                       clustering_samples),\
                "each index should be smaller than or equal to {}(total "\
                "number of samples.)".format(len(self.sample_labels))

            clustering_samples = np.asarray(clustering_samples) - 1

            samples_cols = []
            for idx in clustering_samples:
                samples_cols += range(self.sample_boundaries[idx],
                                      self.sample_boundaries[idx + 1])

            matrix_to_cluster = matrix_to_cluster[:, samples_cols]
        if np.any(np.isnan(matrix_to_cluster)):
            # replace nans for 0 otherwise kmeans produces a weird behaviour
            sys.stderr.write("*Warning* For clustering nan values have to be replaced by zeros \n")
            matrix_to_cluster[np.isnan(matrix_to_cluster)] = 0

        if method == 'kmeans':
            from scipy.cluster.vq import vq, kmeans

            centroids, _ = kmeans(matrix_to_cluster, k)
            # order the centroids in an attempt to
            # get the same cluster order
            cluster_labels, _ = vq(matrix_to_cluster, centroids)

        if method == 'hierarchical':
            # normally too slow for large data sets
            from scipy.cluster.hierarchy import fcluster, linkage
            Z = linkage(matrix_to_cluster, method='ward', metric='euclidean')
            cluster_labels = fcluster(Z, k, criterion='maxclust')
            # hierarchical clustering labels from 1 .. k
            # while k-means labels 0 .. k -1
            # Thus, for consistency, we subtract 1
            cluster_labels -= 1

        # sort clusters
        _clustered_mean = []
        _cluster_ids_list = []
        for cluster in range(k):
            cluster_ids = np.flatnonzero(cluster_labels == cluster)
            _cluster_ids_list.append(cluster_ids)
            _clustered_mean.append(matrix_to_cluster[cluster_ids, :].mean())

        # reorder clusters based on mean
        cluster_order = np.argsort(_clustered_mean)[::-1]
        # create groups using the clustering
        self.group_labels = []
        self.group_boundaries = [0]
        _clustered_regions = []
        _clustered_matrix = []
        cluster_number = 1
        for cluster in cluster_order:
            self.group_labels.append("cluster_{}".format(cluster_number))
            cluster_number += 1
            cluster_ids = _cluster_ids_list[cluster]
            self.group_boundaries.append(self.group_boundaries[-1] +
                                         len(cluster_ids))
            _clustered_matrix.append(self.matrix[cluster_ids, :])
            for idx in cluster_ids:
                _clustered_regions.append(self.regions[idx])

        self.regions = _clustered_regions
        self.matrix = np.vstack(_clustered_matrix)

        return idx

    def computeSilhouette(self, k):
        if k > 1:
            from scipy.spatial.distance import pdist, squareform

            silhouette = np.repeat(0.0, self.group_boundaries[-1])
            groupSizes = np.subtract(self.group_boundaries[1:], self.group_boundaries[:-1])
            labels = np.repeat(np.arange(k), groupSizes)

            d = pdist(self.matrix)
            d2 = squareform(d)
            np.fill_diagonal(d2, np.nan)  # This excludes the diagonal
            for idx in range(len(labels)):
                silhouette[idx] = computeSilhouetteScore(d2, idx, labels)
            sys.stderr.write("The average silhouette score is: {}\n".format(np.mean(silhouette)))
            self.silhouette = silhouette

    def removeempty(self):
        """
        removes matrix rows containing only zeros or nans
        """
        to_keep = []
        score_list = np.ma.masked_invalid(np.mean(self.matrix, axis=1))
        for idx, region in enumerate(self.regions):
            if np.ma.is_masked(score_list[idx]) or np.float(score_list[idx]) == 0:
                continue
            else:
                to_keep.append(idx)
        self.regions = [self.regions[x] for x in to_keep]
        self.matrix = self.matrix[to_keep, :]
        # adjust sample boundaries
        to_keep = np.array(to_keep)
        self.group_boundaries = [len(to_keep[to_keep < x]) for x in self.group_boundaries]

    def flatten(self):
        """
        flatten and remove nans from matrix. Useful
        to get max and mins from matrix.

        :return flattened matrix
        """
        matrix_flatten = np.asarray(self.matrix.flatten())
        # nans are removed from the flattened array
        matrix_flatten = matrix_flatten[~np.isnan(matrix_flatten)]
        if len(matrix_flatten) == 0:
            num_nan = len(np.flatnonzero(np.isnan(self.matrix.flatten())))
            raise ValueError("matrix only contains nans "
                             "(total nans: {})".format(num_nan))
        return matrix_flatten<|MERGE_RESOLUTION|>--- conflicted
+++ resolved
@@ -1249,12 +1249,7 @@
         self.regions = _sorted_regions
         self.set_sorting_method(sort_method, sort_using)
 
-<<<<<<< HEAD
-    def hmcluster(self, k, evaluate_silhouette=True, method='kmeans'):
-
-=======
-    def hmcluster(self, k, method='kmeans', clustering_samples=None):
->>>>>>> d68cb1e1
+    def hmcluster(self, k, evaluate_silhouette=True, method='kmeans, clustering_samples=None'):
         matrix = np.asarray(self.matrix)
         matrix_to_cluster = matrix
         if clustering_samples is not None:
