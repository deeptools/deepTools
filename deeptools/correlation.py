--- conflicted
+++ resolved
@@ -12,17 +12,13 @@
 import matplotlib.ticker
 import matplotlib.mlab
 import matplotlib.markers
-<<<<<<< HEAD
 import matplotlib.colors as pltcolors
 from deeptools.utilities import toString, convertCmap
 
 import plotly.offline as offline
 import plotly.graph_objs as go
 import plotly.figure_factory as ff
-=======
-from deeptools.utilities import toString
-
->>>>>>> 86c60978
+
 
 old_settings = np.seterr(all='ignore')
 
@@ -95,12 +91,7 @@
 
             self.matrix = np.ma.compress_rows(np.ma.masked_invalid(self.matrix))
 
-<<<<<<< HEAD
-        self.labels = _ma['labels']
-        self.labels = [toString(x) for x in self.labels]
-=======
         self.labels = list(map(toString, _ma['labels']))
->>>>>>> 86c60978
 
         assert len(self.labels) == self.matrix.shape[1], "ERROR, length of labels is not equal " \
                                                          "to length of matrix samples"
