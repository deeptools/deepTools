--- conflicted
+++ resolved
@@ -646,15 +646,9 @@
             Wt = np.dot(m2, Vh.T).T
 
         if plot_filename is not None:
-<<<<<<< HEAD
-            n = len(self.labels)
-            if eigenvalues.size < n:
-                n = eigenvalues.size
-=======
             n = n_bars = len(self.labels)
             if eigenvalues.size < n:
                 n_bars = eigenvalues.size
->>>>>>> f57d5e69
             markers = itertools.cycle(matplotlib.markers.MarkerStyle.filled_markers)
             if cols is not None:
                 colors = itertools.cycle(cols)
